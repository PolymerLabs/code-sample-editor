--- conflicted
+++ resolved
@@ -24,26 +24,18 @@
 - Adds `--playground-code-padding` and `--playground-code-line-padding` for
   configuring code editor padding.
 
-<<<<<<< HEAD
 - Bare module specifiers are now transformed in dynamic `import()` statements.
 
 ### Changed
+
+- **BREAKING** The `src/` directory is no longer published to NPM.
+
+- **BREAKING** `.js` files are no longer compiled by TypeScript, so they cannot
+  contain types, decorators, or other TypeScript-specific syntax.
 
 - Previews will now begin loading immediately, instead of waiting for
   compilation to completely finish, and each `.js` file is served as it
   compiles.
-
-- **BREAKING** `.js` files are no longer compiled by TypeScript, so they cannot
-  contain types, decorators, or other TypeScript-specific syntax.
-=======
-### Changed
-
-- **BREAKING** The `src/` directory is no longer published to NPM.
-
-- Previews will now begin loading immediately, instead of waiting for
-  compilation to completely finish, and each `.js` file is served as it
-  compiles.
->>>>>>> 33d4a6e6
 
 ## [0.9.4] - 2021-05-18
 
