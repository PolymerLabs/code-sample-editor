--- conflicted
+++ resolved
@@ -19,16 +19,14 @@
 
 ## Unreleased
 
-<<<<<<< HEAD
+### Changed
+
+- Tab key now inserts 2 spaces instead of a tab character.
+
 ### Fixed
 
 - Fixed missing vertical scrollbars.
 - Fixed transparent region between horizontal and vertical scrollbars.
-=======
-### Changed
-
-- Tab key now inserts 2 spaces instead of a tab character.
->>>>>>> 7ed8cb37
 
 ## [0.9.0] - 2021-04-13
 
